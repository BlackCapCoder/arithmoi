--- conflicted
+++ resolved
@@ -6,48 +6,9 @@
 -- Description: Deprecated
 --
 
-<<<<<<< HEAD
-{-# LANGUAGE ViewPatterns        #-}
-
-=======
->>>>>>> 1a87fb4d
 module Math.NumberTheory.Moduli.DiscreteLogarithm
   {-# DEPRECATED "Use Math.NumberTheory.Moduli.Multiplicative instead" #-}
   ( discreteLogarithm
   ) where
 
-<<<<<<< HEAD
-import Numeric.Natural                                     (Natural)
-
-import Math.NumberTheory.Moduli.Class                      (KnownNat, MultMod(..), Mod, getVal)
-import Math.NumberTheory.Moduli.DiscreteLogarithm.Internal (discreteLogarithmPP)
-import Math.NumberTheory.Moduli.PrimitiveRoot              (PrimitiveRoot(..), CyclicGroup(..))
-import Math.NumberTheory.UniqueFactorisation               (unPrime)
-
--- | Computes the discrete logarithm. Currently uses a combination of the baby-step
--- giant-step method and Pollard's rho algorithm, with Bach reduction.
-discreteLogarithm :: KnownNat m => PrimitiveRoot m -> MultMod m -> Natural
-discreteLogarithm a b = discreteLogarithm' (getGroup a) (multElement $ unPrimitiveRoot a) (multElement b)
-
-discreteLogarithm'
-  :: KnownNat m
-  => CyclicGroup Natural  -- ^ group structure (must be the multiplicative group mod m)
-  -> Mod m                -- ^ a
-  -> Mod m                -- ^ b
-  -> Natural              -- ^ result
-discreteLogarithm' cg a b =
-  case cg of
-    CG2
-      -> 0
-      -- the only valid input was a=1, b=1
-    CG4
-      -> if b == 1 then 0 else 1
-      -- the only possible input here is a=3 with b = 1 or 3
-    CGOddPrimePower       (toInteger . unPrime -> p) k
-      -> discreteLogarithmPP p k (getVal a) (getVal b)
-    CGDoubleOddPrimePower (toInteger . unPrime -> p) k
-      -> discreteLogarithmPP p k (getVal a `rem` p^k) (getVal b `rem` p^k)
-      -- we have the isomorphism t -> t `rem` p^k from (Z/2p^kZ)* -> (Z/p^kZ)*
-=======
-import Math.NumberTheory.Moduli.Multiplicative
->>>>>>> 1a87fb4d
+import Math.NumberTheory.Moduli.Multiplicative