--- conflicted
+++ resolved
@@ -40,28 +40,14 @@
 import Numeric.Natural                       (Natural)
 
 import Math.NumberTheory.ArithmeticFunctions (totient)
-<<<<<<< HEAD
-import Math.NumberTheory.GCD as Coprimes
-import Math.NumberTheory.Moduli.Class        (getNatMod, getNatVal, KnownNat, Mod, MultMod, isMultElement)
+import qualified Math.NumberTheory.Euclidean as E
+import Math.NumberTheory.Euclidean.Coprimes as Coprimes (singleton)
 import Math.NumberTheory.Powers.General      (highestPower)
 import Math.NumberTheory.Powers.Modular      (powMod)
+import Math.NumberTheory.Moduli.Class        (getNatMod, getNatVal, KnownNat, Mod, MultMod, isMultElement)
 import Math.NumberTheory.Prefactored         (Prefactored, fromFactors)
+import Math.NumberTheory.Utils.FromIntegral  (intToWord)
 import Math.NumberTheory.UniqueFactorisation (Prime, UniqueFactorisation, isPrime, unPrime, factorise)
-import Math.NumberTheory.Utils.FromIntegral  (intToWord)
-=======
-import qualified Math.NumberTheory.Euclidean as E
-import Math.NumberTheory.Euclidean.Coprimes as Coprimes (singleton)
-import Math.NumberTheory.Moduli.Class (getNatMod, getNatVal, KnownNat, Mod, MultMod, isMultElement)
-import Math.NumberTheory.Powers.General (highestPower)
-import Math.NumberTheory.Powers.Modular
-import Math.NumberTheory.Prefactored
-import Math.NumberTheory.UniqueFactorisation
-
-import Control.DeepSeq
-import Control.Monad (guard)
-import GHC.Generics
-import Numeric.Natural
->>>>>>> 4534be03
 
 -- | A multiplicative group of residues is called cyclic,
 -- if there is a primitive root @g@,
