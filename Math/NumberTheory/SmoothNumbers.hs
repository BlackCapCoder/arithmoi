--- conflicted
+++ resolved
@@ -33,12 +33,8 @@
 import Data.Coerce
 import Data.List (nub)
 import qualified Data.Set as S
-<<<<<<< HEAD
 import qualified Math.NumberTheory.Euclidean as E
-=======
-import Math.NumberTheory.Euclidean
 import Math.NumberTheory.Primes (unPrime)
->>>>>>> 02290054
 import Math.NumberTheory.Primes.Sieve (primes)
 
 -- | An abstract representation of a smooth basis.
