--- conflicted
+++ resolved
@@ -3,11 +3,8 @@
 import Gauge.Main
 
 import Math.NumberTheory.ArithmeticFunctionsBench as ArithmeticFunctions
-<<<<<<< HEAD
 import Math.NumberTheory.DiscreteLogarithmBench as DiscreteLogarithm
-=======
 import Math.NumberTheory.EisensteinIntegersBench as Eisenstein
->>>>>>> 1bbb5f4e
 import Math.NumberTheory.GaussianIntegersBench as Gaussian
 import Math.NumberTheory.GCDBench as GCD
 import Math.NumberTheory.JacobiBench as Jacobi
@@ -22,11 +19,8 @@
 main :: IO ()
 main = defaultMain
   [ ArithmeticFunctions.benchSuite
-<<<<<<< HEAD
   , DiscreteLogarithm.benchSuite
-=======
   , Eisenstein.benchSuite
->>>>>>> 1bbb5f4e
   , Gaussian.benchSuite
   , GCD.benchSuite
   , Jacobi.benchSuite
