--- conflicted
+++ resolved
@@ -56,11 +56,7 @@
     Math.NumberTheory.Moduli
     Math.NumberTheory.Moduli.Chinese
     Math.NumberTheory.Moduli.Class
-<<<<<<< HEAD
     Math.NumberTheory.Moduli.CubicSymbol
-    Math.NumberTheory.Moduli.DiscreteLogarithm
-=======
->>>>>>> 8d2cdeb9
     Math.NumberTheory.Moduli.Equations
     Math.NumberTheory.Moduli.Multiplicative
     Math.NumberTheory.Moduli.Singleton
